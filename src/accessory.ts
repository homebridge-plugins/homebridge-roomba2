--- conflicted
+++ resolved
@@ -1,14 +1,8 @@
 import type { RobotMission, RobotState, Roomba } from 'dorita980'
-<<<<<<< HEAD
 import type { AccessoryPlugin, API, CharacteristicGetCallback, CharacteristicSetCallback, CharacteristicValue, Logging, PlatformAccessory, Service } from 'homebridge'
 
 import type RoombaPlatform from './platform.js'
 import type { DeviceConfig, RoombaPlatformConfig } from './types.js'
-=======
-import type { AccessoryConfig, AccessoryPlugin, API, CharacteristicGetCallback, CharacteristicSetCallback, CharacteristicValue, Logging, Service } from 'homebridge'
-
-import { readFileSync } from 'node:fs'
->>>>>>> ba9edae6
 
 import dorita980 from 'dorita980'
 
@@ -95,10 +89,7 @@
   private stopBehaviour: 'home' | 'pause'
   private debug: boolean
   private idlePollIntervalMillis: number
-<<<<<<< HEAD
-=======
   private version: string
->>>>>>> ba9edae6
 
   private accessoryInfo: Service
   private filterMaintenance: Service
@@ -149,8 +140,6 @@
    * An index into `ROBOT_CIPHERS` indicating the current cipher configuration used to communicate with Roomba.
    */
   private currentCipherIndex = 0
-<<<<<<< HEAD
-  version: string
 
   public constructor(
     readonly platform: RoombaPlatform,
@@ -160,17 +149,10 @@
     config: RoombaPlatformConfig,
     api: API,
   ) {
-=======
-
-  public constructor(log: Logging, config: AccessoryConfig, api: API) {
->>>>>>> ba9edae6
     this.api = api
     this.debug = !!config.debug
 
-    this.log = !this.debug
-      ? log
-<<<<<<< HEAD
-      : Object.assign(log, { debug: (message: string, ...parameters: unknown[]) => { log.info(`DEBUG: ${message}`, ...parameters) } })
+    this.log = !this.debug ? log : Object.assign(log, { debug: (message: string, ...parameters: unknown[]) => { log.info(`DEBUG: ${message}`, ...parameters) } })
     this.name = device.name
     this.model = device.model
     this.serialnum = device.serialnum ?? device.ipaddress
@@ -189,31 +171,6 @@
     const showDockingAsContactSensor = device.dockingContactSensor
     const showHomeSwitch = device.homeSwitch
     const showTankAsFilterMaintenance = device.tankContactSensor
-=======
-      : Object.assign(log, {
-          debug: (message: string, ...parameters: unknown[]) => {
-            log.info(`DEBUG: ${message}`, ...parameters)
-          },
-        })
-    this.name = config.name
-    this.model = config.model
-    this.serialnum = config.serialnum
-    this.blid = config.blid
-    this.robotpwd = config.robotpwd
-    this.ipaddress = config.ipaddress
-    this.cleanBehaviour = config.cleanBehaviour !== undefined ? config.cleanBehaviour : 'everywhere'
-    this.mission = config.mission
-    this.stopBehaviour = config.stopBehaviour !== undefined ? config.stopBehaviour : 'home'
-    this.idlePollIntervalMillis = (config.idleWatchInterval * 60_000) || 900_000
-    this.version = getVersion()
-
-    const showDockAsContactSensor = config.dockContactSensor === undefined ? true : config.dockContactSensor
-    const showRunningAsContactSensor = config.runningContactSensor
-    const showBinStatusAsContactSensor = config.binContactSensor
-    const showDockingAsContactSensor = config.dockingContactSensor
-    const showHomeSwitch = config.homeSwitch
-    const showTankAsFilterMaintenance = config.tankContactSensor
->>>>>>> ba9edae6
 
     const Service = api.hap.Service
 
@@ -243,7 +200,6 @@
 
     const Characteristic = this.api.hap.Characteristic
 
-<<<<<<< HEAD
     // Set accessory information
     accessory
       .getService(Service.AccessoryInformation)!
@@ -258,8 +214,6 @@
       .getCharacteristic(Characteristic.FirmwareRevision)
       .updateValue(this.version)
 
-=======
->>>>>>> ba9edae6
     this.accessoryInfo.setCharacteristic(Characteristic.Manufacturer, 'iRobot')
     this.accessoryInfo.setCharacteristic(Characteristic.SerialNumber, this.serialnum)
     this.accessoryInfo.setCharacteristic(Characteristic.Identify, true)
@@ -355,15 +309,6 @@
     }
     if (this.dockingService) {
       services.push(this.dockingService)
-<<<<<<< HEAD
-=======
-    }
-    if (this.homeService) {
-      services.push(this.homeService)
-    }
-    if (this.tankService) {
-      services.push(this.tankService)
->>>>>>> ba9edae6
     }
     if (this.homeService) {
       services.push(this.homeService)
@@ -523,170 +468,11 @@
     const promise = this._currentRoombaPromise || this.connectedRoomba()
     this._currentRoombaPromise = promise
 
-<<<<<<< HEAD
     promise.then((holder) => {
       holder.useCount++
       callback(null, holder.roomba).finally(() => {
         holder.useCount--
 
-=======
-    return services
-  }
-
-  /**
-   * Refresh our knowledge of Roomba's state by connecting to Roomba and getting its status.
-   * @param callback a function to call when the state refresh has completed.
-   */
-  private refreshState(callback: (success: boolean) => void): void {
-    const now = Date.now()
-
-    this.connect(async (error, roomba) => {
-      if (error || !roomba) {
-        this.log.warn('Failed to refresh Roomba\'s state: %s', error ? error.message : 'Unknown')
-        callback(false)
-        return
-      }
-
-      const startedWaitingForStatus = Date.now()
-
-      /* Wait until we've received a state with all of the information we desire */
-      return new Promise<void>((resolve) => {
-        let receivedState: RobotState | undefined
-
-        const timeout = setTimeout(() => {
-          this.log.debug(
-            'Timeout waiting for full state from Roomba ({}ms). Last state received was: %s',
-            Date.now() - startedWaitingForStatus,
-            receivedState ? JSON.stringify(receivedState) : '<none>',
-          )
-          resolve()
-          callback(false)
-        }, STATUS_TIMEOUT_MILLIS)
-
-        const updateState = (state: RobotState) => {
-          receivedState = state
-
-          if (this.receivedRobotStateIsComplete(state)) {
-            clearTimeout(timeout)
-
-            /* NB: the actual state is received and updated in the listener in connect() */
-            this.log.debug(
-              'Refreshed Roomba\'s state in %ims: %s',
-              Date.now() - now,
-              JSON.stringify(state),
-            )
-
-            roomba.off('state', updateState)
-            resolve()
-            callback(true)
-          }
-        }
-        roomba.on('state', updateState)
-      })
-    })
-  }
-
-  private receivedRobotStateIsComplete(state: RobotState) {
-    return (state.batPct !== undefined && state.bin !== undefined && state.cleanMissionStatus !== undefined)
-  }
-
-  private receiveRobotState(state: RobotState) {
-    const parsed = this.parseState(state)
-    this.mergeCachedStatus(parsed)
-
-    return true
-  }
-
-  /**
-   * Returns a Promise that, when resolved, provides access to a connected Roomba instance.
-   * In order to reuse connected Roomba instances, this function returns the same Promise across
-   * multiple calls, until that Roomba instance is disconnected.
-   * <p>
-   * If the Promise fails it means there was a failure connecting to the Roomba instance.
-   * @returns a RoombaHolder containing a connected Roomba instance
-   */
-  private async connectedRoomba(attempts = 0): Promise<RoombaHolder> {
-    return new Promise<RoombaHolder>((resolve, reject) => {
-      let connected = false
-      let failed = false
-
-      const roomba = new dorita980.Local(this.blid, this.robotpwd, this.ipaddress, 2, {
-        ciphers: ROBOT_CIPHERS[this.currentCipherIndex],
-      })
-
-      const startConnecting = Date.now()
-      const timeout = setTimeout(() => {
-        failed = true
-
-        this.log.debug('Timed out after %ims trying to connect to Roomba', Date.now() - startConnecting)
-
-        roomba.end()
-        reject(new Error('Connect timed out'))
-      }, CONNECT_TIMEOUT_MILLIS)
-
-      roomba.on('state', (state) => {
-        this.receiveRobotState(state)
-      })
-
-      const onError = (error: Error) => {
-        this.log.debug('Connection received error: %s', error.message)
-
-        roomba.off('error', onError)
-        roomba.end()
-        clearTimeout(timeout)
-
-        if (!connected) {
-          failed = true
-
-          /* Check for recoverable errors */
-          if (error instanceof Error && shouldTryDifferentCipher(error) && attempts < ROBOT_CIPHERS.length) {
-            /* Perhaps a cipher error, so we retry using the next cipher */
-            this.currentCipherIndex = (this.currentCipherIndex + 1) % ROBOT_CIPHERS.length
-            this.log.debug('Retrying connection to Roomba with cipher %s', ROBOT_CIPHERS[this.currentCipherIndex])
-            this.connectedRoomba(attempts + 1).then(resolve).catch(reject)
-          } else {
-            reject(error)
-          }
-        }
-      }
-      roomba.on('error', onError)
-
-      this.log.debug('Connecting to Roomba...')
-
-      const onConnect = () => {
-        roomba.off('connect', onConnect)
-        clearTimeout(timeout)
-
-        if (failed) {
-          this.log.debug('Connection established to Roomba after failure')
-          return
-        }
-
-        connected = true
-
-        this.log.debug('Connected to Roomba in %ims', Date.now() - startConnecting)
-        resolve({
-          roomba,
-          useCount: 0,
-        })
-      }
-      roomba.on('connect', onConnect)
-    })
-  }
-
-  private connect(callback: (error: Error | null, roomba?: Roomba) => Promise<void>): void {
-    /* Use the current Promise, if possible, so we share the connected Roomba instance, whether
-           it is already connected, or when it becomes connected.
-         */
-    const promise = this._currentRoombaPromise || this.connectedRoomba()
-    this._currentRoombaPromise = promise
-
-    promise.then((holder) => {
-      holder.useCount++
-      callback(null, holder.roomba).finally(() => {
-        holder.useCount--
-
->>>>>>> ba9edae6
         if (holder.useCount <= 0) {
           this._currentRoombaPromise = undefined
           holder.roomba.end()
@@ -750,19 +536,11 @@
 
           if (state.running) {
             this.log.debug('Roomba is pausing')
-<<<<<<< HEAD
 
             await roomba.pause()
 
             callback()
 
-=======
-
-            await roomba.pause()
-
-            callback()
-
->>>>>>> ba9edae6
             if (this.stopBehaviour === 'home') {
               this.log.debug('Roomba paused, returning to Dock')
               await this.dockWhenStopped(roomba, 3000)
@@ -1093,7 +871,6 @@
       /* HomeKit is actively querying Roomba's status so a user may be interested */
       return 5_000
     }
-<<<<<<< HEAD
 
     const timeSinceLastActive = Date.now() - (this.roombaLastActiveTimestamp || 0)
     if (this.isActive() || timeSinceLastActive < AFTER_ACTIVE_MILLIS) {
@@ -1101,15 +878,6 @@
       return 10_000
     }
 
-=======
-
-    const timeSinceLastActive = Date.now() - (this.roombaLastActiveTimestamp || 0)
-    if (this.isActive() || timeSinceLastActive < AFTER_ACTIVE_MILLIS) {
-      /* Roomba is actively doing things */
-      return 10_000
-    }
-
->>>>>>> ba9edae6
     /* Roomba is idle */
     return this.idlePollIntervalMillis
   }
@@ -1189,21 +957,4 @@
     return true
   }
   return false
-<<<<<<< HEAD
-=======
-}
-
-/**
- * Asynchronously retrieves the version of the plugin from the package.json file.
- *
- * This method reads the package.json file located in the parent directory,
- * parses its content to extract the version, and logs the version using the debug logger.
- * The extracted version is then assigned to the `version` property of the class.
- *
- * @returns {Promise<void>} A promise that resolves when the version has been retrieved and logged.
- */
-function getVersion(): string {
-  const { version } = JSON.parse(readFileSync(new URL('../package.json', import.meta.url), 'utf-8'))
-  return version
->>>>>>> ba9edae6
 }