--- conflicted
+++ resolved
@@ -65,12 +65,9 @@
     private blid: string;
     private robotpwd: string;
     private ipaddress: string;
-<<<<<<< HEAD
     private firmware: string;
     private cleanBehaviour: "everywhere" | "rooms";
     private mission: object;
-=======
->>>>>>> 8ce71892
     private stopBehaviour: "home" | "pause";
     private debug: boolean;
     private idlePollIntervalMillis: number;
@@ -141,16 +138,12 @@
         this.blid = config.blid;
         this.robotpwd = config.robotpwd;
         this.ipaddress = config.ipaddress;
-<<<<<<< HEAD
         this.firmware = "N/A";
         this.cleanBehaviour = config.cleanBehaviour !== undefined ? config.cleanBehaviour : "everywhere";
-    	this.mission = config.mission;
-        this.stopBehaviour = config.stopBehaviour !== undefined ? config.stopBehaviour : "home";
-=======
+    	  this.mission = config.mission;
         this.stopBehaviour = config.stopBehaviour !== undefined ? config.stopBehaviour : "home";
         this.idlePollIntervalMillis = (config.idleWatchInterval * 60_000) || 900_000;
 
->>>>>>> 8ce71892
         const showDockAsContactSensor = config.dockContactSensor === undefined ? true : config.dockContactSensor;
         const showRunningAsContactSensor = config.runningContactSensor;
         const showBinStatusAsContactSensor = config.binContactSensor;
@@ -450,30 +443,21 @@
                 }
 
                 try {
-<<<<<<< HEAD
-                    /* To start Roomba we signal both a clean and a resume, as if Roomba is paused in a clean cycle,
-                       we need to instruct it to resume instead.
-                     */
-                    if (this.cleanBehaviour === "rooms") {
+
+                    /* If Roomba is paused in a clean cycle we need to instruct it to resume instead, otherwise we just start a clean. */
+                    if (this.cachedStatus.paused) {
+                        await roomba.resume();
+                    } else {
+                        if (this.cleanBehaviour === "rooms") {
                             await roomba.cleanRoom(this.mission);
 			                this.log.debug("Roomba is cleaning your rooms");
                         }
                         else {
                             await roomba.clean();
-                    	    await roomba.resume();
 			                this.log.debug("Roomba is running");
                         }
-=======
-                    /* If Roomba is paused in a clean cycle we need to instruct it to resume instead, otherwise we just start a clean. */
-                    if (this.cachedStatus.paused) {
-                        await roomba.resume();
-                    } else {
-                        await roomba.clean();
                     }
 
-                    this.log.debug("Roomba is running");
-
->>>>>>> 8ce71892
                     callback();
 
                     /* After sending an action to Roomba, we start polling to ensure HomeKit has up to date status */
