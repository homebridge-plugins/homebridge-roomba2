--- conflicted
+++ resolved
@@ -76,11 +76,8 @@
     private robotpwd: string
     private ipaddress: string
     private firmware: string
-<<<<<<< HEAD
     private dockOnStop: boolean
-=======
-    private noDockOnStop: boolean
->>>>>>> c61f77d3
+
 
     private accessoryInfo: Service
     private filterMaintenance: Service
@@ -132,11 +129,7 @@
         this.robotpwd = config.robotpwd;
         this.ipaddress = config.ipaddress;
         this.firmware = "N/A";
-<<<<<<< HEAD
         this.dockOnStop = config.dockOnStop !== undefined ? config.dockOnStop : true;
-=======
-        this.noDockOnStop = config.noDockOnStop;
->>>>>>> c61f77d3
 
         const showDockAsContactSensor = config.dockContactSensor === undefined ? true : config.dockContactSensor;
         const showRunningAsContactSensor = config.runningContactSensor;
@@ -449,12 +442,8 @@
                             charging: false,
                             docking: false,
                         });
-<<<<<<< HEAD
+
                         if (this.dockOnStop) {
-=======
-
-                        if (!this.noDockOnStop) {
->>>>>>> c61f77d3
                             this.log("Roomba paused, returning to Dock");
                             await this.dockWhenStopped(roomba, 3000);
                         } else {
