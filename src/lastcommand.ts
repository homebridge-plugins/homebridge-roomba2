/* eslint-disable no-console */
import process from 'node:process'

import dorita980 from 'dorita980'

if (!process.argv[4]) {
  console.log('Usage: npm run getlastcommand <robot_blid> <robot_pwd> <robot_ip_address>')
  process.exit()
}

const robot_blid = process.argv[2]
const robot_pwd = process.argv[3]
const robot_ip_address = process.argv[4]
<<<<<<< HEAD

const myRobotViaLocal = new dorita980.Local(robot_blid, robot_pwd, robot_ip_address)

myRobotViaLocal.on('connect', init)

function init() {
  myRobotViaLocal.getRobotState(['lastCommand'])
    .then((result: any) => {
      console.log('lastCommand:', result.lastCommand, ', regionsDetails:', result.lastCommand.regions)
=======

const myRobotViaLocal = new dorita980.Local(robot_blid, robot_pwd, robot_ip_address)

myRobotViaLocal.on('connect', init)

type RobotState = dorita980.RobotState & { lastCommand?: { regions: { regionId: number, regionType: string }[] } }

function init() {
  myRobotViaLocal.getRobotState(['lastCommand'])
    .then((result: RobotState) => {
      console.log('lastCommand:', result.lastCommand, ', regionsDetails:', result.lastCommand?.regions)
>>>>>>> ba9edae6
      myRobotViaLocal.end()
    })
    .catch(console.log)
}<|MERGE_RESOLUTION|>--- conflicted
+++ resolved
@@ -11,17 +11,6 @@
 const robot_blid = process.argv[2]
 const robot_pwd = process.argv[3]
 const robot_ip_address = process.argv[4]
-<<<<<<< HEAD
-
-const myRobotViaLocal = new dorita980.Local(robot_blid, robot_pwd, robot_ip_address)
-
-myRobotViaLocal.on('connect', init)
-
-function init() {
-  myRobotViaLocal.getRobotState(['lastCommand'])
-    .then((result: any) => {
-      console.log('lastCommand:', result.lastCommand, ', regionsDetails:', result.lastCommand.regions)
-=======
 
 const myRobotViaLocal = new dorita980.Local(robot_blid, robot_pwd, robot_ip_address)
 
@@ -33,7 +22,6 @@
   myRobotViaLocal.getRobotState(['lastCommand'])
     .then((result: RobotState) => {
       console.log('lastCommand:', result.lastCommand, ', regionsDetails:', result.lastCommand?.regions)
->>>>>>> ba9edae6
       myRobotViaLocal.end()
     })
     .catch(console.log)
