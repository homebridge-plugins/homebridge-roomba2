{
  "name": "homebridge-roomba2",
  "description": "homebridge-plugin for Roomba devices",
  "version": "1.3.0-beta.11",
  "engines": {
    "homebridge": ">=0.2.0",
    "node": ">=10"
  },
  "author": {
    "name": "RayanKhan"
  },
  "bugs": {
    "url": "https://github.com/karlvr/homebridge-roomba2/issues"
  },
  "dependencies": {
<<<<<<< HEAD
    "dorita980": "^3.1.10"
=======
    "dorita980": "^3.1.11"
>>>>>>> 9345fb46
  },
  "homepage": "https://github.com/karlvr/homebridge-roomba2#readme",
  "keywords": [
    "homebridge-plugin",
    "iRobot",
    "Roomba"
  ],
  "license": "MIT",
  "main": "./dist/index.js",
  "repository": {
    "type": "git",
    "url": "git://github.com/karlvr/homebridge-roomba2.git"
  },
  "scripts": {
    "build": "tsc",
    "clean": "rimraf dist",
    "getrobotpwd": "cd node_modules/dorita980 && npm install && node ./bin/getpassword.js",
    "lint": "eslint src/*.ts",
    "test": "node dist/index.js",
    "watch": "tsc --watch"
  },
  "devDependencies": {
    "@changesets/cli": "^2.18.1",
    "@types/promise-timeout": "^1.3.0",
    "@typescript-eslint/eslint-plugin": "^5.5.0",
    "@typescript-eslint/parser": "^5.5.0",
    "eslint": "^8.4.0",
    "homebridge": "^1.3.8",
    "rimraf": "^3.0.2",
    "typescript": "^4.5.2"
  }
}<|MERGE_RESOLUTION|>--- conflicted
+++ resolved
@@ -13,11 +13,7 @@
     "url": "https://github.com/karlvr/homebridge-roomba2/issues"
   },
   "dependencies": {
-<<<<<<< HEAD
-    "dorita980": "^3.1.10"
-=======
     "dorita980": "^3.1.11"
->>>>>>> 9345fb46
   },
   "homepage": "https://github.com/karlvr/homebridge-roomba2#readme",
   "keywords": [
