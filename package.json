--- conflicted
+++ resolved
@@ -30,13 +30,9 @@
   "scripts": {
     "build": "tsc",
     "clean": "rimraf dist",
-<<<<<<< HEAD
-    "getrobotpwd": "cd node_modules/dorita980 && npm install && node ./bin/getpassword.js",
-    "getlastcommand": "npm install && node ./dist/lastcommand.js",
-=======
     "getrobotpwd": "get-roomba-password",
     "getpassword": "get-roomba-password",
->>>>>>> 8ce71892
+    "getlastcommand": "npm install && node ./dist/lastcommand.js",
     "lint": "eslint src/*.ts",
     "test": "node dist/index.js",
     "watch": "tsc --watch"
