{
    "pluginAlias": "Roomba2",
    "pluginType": "accessory",
    "schema": {
        "type": "object",
        "properties": {
            "name": {
                "type": "string",
                "title": "Name",
                "required": true
            },
            "model": {
                "type": "string",
                "title": "Model",
                "required": true
            },
            "serialnum": {
                "type": "string",
                "title": "Serial Number",
                "required": false
            },
            "blid": {
                "type": "string",
                "title": "blid",
                "required": true
            },
            "robotpwd": {
                "type": "string",
                "title": "Robot Password",
                "required": true
            },
            "ipaddress": {
                "type": "string",
                "title": "IP Address",
                "required": true
            },
            "debug": {
                "type": "boolean",
                "title": "Debug logging",
                "required": false
            },
            "dockContactSensor": {
                "type": "boolean",
                "title": "Home",
                "default": true,
                "required": false
            },
            "runningContactSensor": {
                "type": "boolean",
                "title": "Running",
                "required": false
            },
            "binContactSensor": {
                "type": "boolean",
                "title": "Bin full",
                "required": false
            },
            "dockingContactSensor": {
                "type": "boolean",
                "title": "Returning Home",
                "required": false
            },
            "homeSwitch": {
                "type": "boolean",
                "title": "Home",
                "required": false
            },
            "cleanBehaviour": {
                "type": "string",
                "title": "When Roomba is turned on",
                "required": true,
                "default": "everywhere",
                "oneOf": [
                    { "title": "Clean Everywhere", "enum": ["everywhere"] },
                    { "title": "Clean Specific Rooms", "enum": ["rooms"] }
                ]
            },
            "mission": {
                "type": "object",
                "title": "Mission Info",
                "properties": {
                    "ordered": {
                        "type": "number",
                        "title": "Clean rooms in order",
                        "default": 1,
                        "required": true,
                        "oneOf": [
                            { "title": "True", "enum": [1] },
                            { "title": "False", "enum": [0] }
                            ],
                        "condition": {
                            "functionBody": "return model.cleanBehaviour === 'rooms';"
                            }
                    },
                    "pmap_id": {
                        "type": "string",
                        "title": "Pmap Id",
                        "required": true,
                        "condition": {
                            "functionBody": "return model.cleanBehaviour === 'rooms';"
                            }
                    },
                    "regions": {
                        "type": "array",
                        "title": "Rooms to be cleaned",
                        "items": {
                            "type": "object",
                            "properties": {
                                "region_id": {
                                    "type": "string",
                                    "title": "Region Id",
                                    "required": true
                                },
                                "type": {
                                    "type": "string",
                                    "title": "Type",
                                    "default": "rid",
                                    "required": true
                                },
                                "params":{
                                    "type": "object",
                                    "properties": {
                                        "noAutoPasses": {
                                            "type": "boolean",
                                            "required": false,
                                            "default": false,
                                            "title": "Specify Number of Cleaning Passes?"
                                        },
                                        "twoPass": {
                                            "type": "boolean",
                                            "required": false,
                                            "default": false,
                                            "title": "Two Passes?"
                                        }
                                    }
                                }
                            }
                        },
                        "condition": {
                            "functionBody": "return model.cleanBehaviour === 'rooms';"
                            }
                    },
                    "user_pmapv_id": {
                        "type": "string",
                        "title": "User Pmapv Id",
                        "required": true,
                        "condition": {
                            "functionBody": "return model.cleanBehaviour === 'rooms';"
                            }
                    }
                }
            },
            "stopBehaviour": {
                "type": "string",
                "title": "When Roomba is turned off",
                "required": true,
                "default": "home",
                "oneOf": [
                    { "title": "Home", "enum": ["home"] },
                    { "title": "Pause", "enum": ["pause"] }
                ]
            },
            "idleWatchInterval": {
                "type": "integer",
                "title": "Idle Poll Interval (minutes)",
                "description": "How often to poll Roomba's status when it is idle. Defaults to 15 minutes.",
                "required": false
            }
        }
    },
    "headerDisplay": "For more information and help please consult the [README](https://github.com/homebridge-plugins/homebridge-roomba2#setup).",
    "layout": [
<<<<<<< HEAD
        { "type": "section", "title": "Display Details", "items": [
            { "type": "help", "helpvalue": "<span class='help-block'>Details about your Roomba to be displayed in the Home app. You can make up the values you enter&nbsp;here.</span>" },
            "name", "model", "serialnum"
        ] },
        { "type": "section", "title": "Connection", "items": [
            { "type": "help", "helpvalue": "<span class='help-block'>Please consult the <a href='https://github.com/homebridge-plugins/homebridge-roomba2#setup' target='_blank'>README</a> to obtain these connection values for your&nbsp;Roomba.</span>" },
            "blid", "robotpwd", "ipaddress"
        ] },
        { "type": "section", "title": "Switches", "items": [
            { "type": "help", "helpvalue": "<span class='help-block'>Switches add additional buttons in the Home app to control Roomba’s behaviour.</span>" },
            "homeSwitch"
        ] },
        { "type": "section", "title": "Contact Sensors", "items": [
            { "type": "help", "helpvalue": "<span class='help-block'>Contact sensors appear in the Home app and show what state Roomba is in.</span>" },
            "dockContactSensor", "dockingContactSensor", "runningContactSensor", "binContactSensor"
        ] },
        { "type": "section", "title": "Behavior", "items": [ "stopBehaviour" ] },
        { "type": "section", "title": "Additional Options", "items": [ "idleWatchInterval", "debug" ] }
=======
        { "type": "section", "title": "Roomba Details", "items": [ "name", "model", "serialnum", "blid", "robotpwd", "ipaddress" ] },
        { "type": "section", "title": "Contact Sensors", "items": [ "dockContactSensor", "dockingContactSensor", "runningContactSensor", "binContactSensor" ] },
        { "type": "section", "title": "Switches", "items": [ "homeSwitch" ] },
        { "type": "section", "title": "Behaviour", "items": [ "cleanBehaviour", "mission.pmap_id", "mission.user_pmapv_id", {
			"key": "mission.regions",
			"type": "array",
			"notitle": true,
			"items": [
				{
					"type": "div",
					"displayFlex": true,
					"flex-direction": "row",
					"items": [
						{
							"key": "mission.regions[].region_id",
							"notitle": true,
							"placeholder": "Region Id"
						},
						{
							"key": "mission.regions[].type",
							"notitle": true,
							"placeholder": "Type"
						},
						{
						    "key": "mission.regions[].params.noAutoPasses"
						},
						{
						    "key": "mission.regions[].params.twoPass",  
						    "condition": "mission.regions[arrayIndex].params.noAutoPasses"
						}
					]
				}
			]
		},
		"mission.ordered", "stopBehaviour" ] },
        { "type": "section", "title": "Plugin Options", "items": [ "idleWatchInterval", "debug" ] }
>>>>>>> bdc9eaba
    ]
}<|MERGE_RESOLUTION|>--- conflicted
+++ resolved
@@ -170,7 +170,6 @@
     },
     "headerDisplay": "For more information and help please consult the [README](https://github.com/homebridge-plugins/homebridge-roomba2#setup).",
     "layout": [
-<<<<<<< HEAD
         { "type": "section", "title": "Display Details", "items": [
             { "type": "help", "helpvalue": "<span class='help-block'>Details about your Roomba to be displayed in the Home app. You can make up the values you enter&nbsp;here.</span>" },
             "name", "model", "serialnum"
@@ -187,13 +186,7 @@
             { "type": "help", "helpvalue": "<span class='help-block'>Contact sensors appear in the Home app and show what state Roomba is in.</span>" },
             "dockContactSensor", "dockingContactSensor", "runningContactSensor", "binContactSensor"
         ] },
-        { "type": "section", "title": "Behavior", "items": [ "stopBehaviour" ] },
-        { "type": "section", "title": "Additional Options", "items": [ "idleWatchInterval", "debug" ] }
-=======
-        { "type": "section", "title": "Roomba Details", "items": [ "name", "model", "serialnum", "blid", "robotpwd", "ipaddress" ] },
-        { "type": "section", "title": "Contact Sensors", "items": [ "dockContactSensor", "dockingContactSensor", "runningContactSensor", "binContactSensor" ] },
-        { "type": "section", "title": "Switches", "items": [ "homeSwitch" ] },
-        { "type": "section", "title": "Behaviour", "items": [ "cleanBehaviour", "mission.pmap_id", "mission.user_pmapv_id", {
+        { "type": "section", "title": "Behavior", "items": [ "cleanBehaviour", "mission.pmap_id", "mission.user_pmapv_id", {
 			"key": "mission.regions",
 			"type": "array",
 			"notitle": true,
@@ -225,7 +218,6 @@
 			]
 		},
 		"mission.ordered", "stopBehaviour" ] },
-        { "type": "section", "title": "Plugin Options", "items": [ "idleWatchInterval", "debug" ] }
->>>>>>> bdc9eaba
+        { "type": "section", "title": "Additional Options", "items": [ "idleWatchInterval", "debug" ] }
     ]
 }