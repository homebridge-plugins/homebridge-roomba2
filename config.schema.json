--- conflicted
+++ resolved
@@ -55,13 +55,10 @@
                 "title": "Show docking status as a contact sensor",
                 "required": false
             },
-<<<<<<< HEAD
             "dockOnStop": {
-=======
-            "noDockOnStop": {
->>>>>>> c61f77d3
                 "type": "boolean",
-                "title": "Do not send home when stopped",
+                "title": "Send home to dock when stopped",
+                "default": true,
                 "required": false
             }
         }
