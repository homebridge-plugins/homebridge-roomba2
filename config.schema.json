{
    "pluginAlias": "Roomba2",
    "pluginType": "accessory",
    "schema": {
        "type": "object",
        "properties": {
            "name": {
                "type": "string",
                "title": "Name",
                "required": true
            },
            "model": {
                "type": "string",
                "title": "Model",
                "required": true
            },
            "serialnum": {
                "type": "string",
                "title": "Serial Number",
                "required": false
            },
            "blid": {
                "type": "string",
                "title": "blid",
                "required": true
            },
            "robotpwd": {
                "type": "string",
                "title": "Robot Password",
                "required": true
            },
            "ipaddress": {
                "type": "string",
                "title": "IP Address",
                "required": true
            },
            "debug": {
                "type": "boolean",
                "title": "Debug logging",
                "required": false
            },
            "dockContactSensor": {
                "type": "boolean",
                "title": "Home",
                "default": true,
                "required": false
            },
            "runningContactSensor": {
                "type": "boolean",
                "title": "Running",
                "required": false
            },
            "binContactSensor": {
                "type": "boolean",
                "title": "Bin full",
                "required": false
            },
            "dockingContactSensor": {
                "type": "boolean",
                "title": "Returning Home",
                "required": false
            },
            "homeSwitch": {
                "type": "boolean",
                "title": "Home",
                "required": false
            },
            "cleanBehaviour": {
                "type": "string",
                "title": "When Roomba is turned on",
                "required": true,
                "default": "everywhere",
                "oneOf": [
                    { "title": "Clean Everywhere", "enum": ["everywhere"] },
                    { "title": "Clean Specific Rooms", "enum": ["rooms"] }
                ]
            },
	    "mission": {
		"type": "object",
		"title": "Mission Info",
		"properties": {
			"ordered": {
				"type": "number",
				"title": "Clean rooms in order",
				"default": 1,
				"required": true,
				"oneOf": [
				    { "title": "True", "enum": [1] },
				    { "title": "False", "enum": [0] }
				    ],
				"condition": {
					"functionBody": "return model.cleanBehaviour === 'rooms';"
					}
			},
			"pmap_id": {
				"type": "string",
				"title": "Pmap Id",
				"required": false,
				"condition": {
					"functionBody": "return model.cleanBehaviour === 'rooms';"
					}
			},
			"regions": {
				"type": "array",
				"title": "Rooms to be cleaned",
				"items": {
					"type": "object",
					"properties": {
						"region_id": {
							"type": "string",
							"title": "Region Id"
						},
						"type": {
							"type": "string",
							"title": "Type",
							"default": "rid"
						}
					}
				},
				"condition": {
					"functionBody": "return model.cleanBehaviour === 'rooms';"
					}
			},
			"user_pmapv_id": {
				"type": "string",
				"title": "User Pmapv Id",
				"required": false,
				"condition": {
					"functionBody": "return model.cleanBehaviour === 'rooms';"
					}
			}
		}
	    },
            "stopBehaviour": {
                "type": "string",
                "title": "When Roomba is turned off",
                "required": true,
                "default": "home",
                "oneOf": [
                    { "title": "Home", "enum": ["home"] },
                    { "title": "Pause", "enum": ["pause"] }
                ]
            },
            "idleWatchInterval": {
                "type": "integer",
                "title": "Idle Poll Interval (minutes)",
                "description": "How often to poll Roomba's status when it is idle. Defaults to 15 minutes.",
                "required": false
            }
        }
    },
    "layout": [
        { "type": "section", "title": "Roomba Details", "items": [ "name", "model", "serialnum", "blid", "robotpwd", "ipaddress" ] },
        { "type": "section", "title": "Contact Sensors", "items": [ "dockContactSensor", "dockingContactSensor", "runningContactSensor", "binContactSensor" ] },
        { "type": "section", "title": "Switches", "items": [ "homeSwitch" ] },
<<<<<<< HEAD
        { "type": "section", "title": "Behaviour", "items": [ "cleanBehaviour", "mission.pmap_id", "mission.user_pmapv_id", {
			"key": "mission.regions",
			"type": "array",
			"notitle": true,
			"items": [
				{
					"type": "div",
					"displayFlex": true,
					"flex-direction": "row",
					"items": [
						{
							"key": "mission.regions[].region_id",
							"notitle": true,
							"placeholder": "Region Id"
						},
						{
							"key": "mission.regions[].type",
							"notitle": true,
							"placeholder": "Type"
						}
					]
				}
			]
		},
		"mission.ordered", "stopBehaviour" ] },
        { "type": "section", "title": "Plugin Options", "items": [ "debug" ] }
=======
        { "type": "section", "title": "Behaviour", "items": [ "stopBehaviour" ] },
        { "type": "section", "title": "Plugin Options", "items": [ "idleWatchInterval", "debug" ] }
>>>>>>> 8ce71892
    ]
}<|MERGE_RESOLUTION|>--- conflicted
+++ resolved
@@ -153,7 +153,6 @@
         { "type": "section", "title": "Roomba Details", "items": [ "name", "model", "serialnum", "blid", "robotpwd", "ipaddress" ] },
         { "type": "section", "title": "Contact Sensors", "items": [ "dockContactSensor", "dockingContactSensor", "runningContactSensor", "binContactSensor" ] },
         { "type": "section", "title": "Switches", "items": [ "homeSwitch" ] },
-<<<<<<< HEAD
         { "type": "section", "title": "Behaviour", "items": [ "cleanBehaviour", "mission.pmap_id", "mission.user_pmapv_id", {
 			"key": "mission.regions",
 			"type": "array",
@@ -179,10 +178,6 @@
 			]
 		},
 		"mission.ordered", "stopBehaviour" ] },
-        { "type": "section", "title": "Plugin Options", "items": [ "debug" ] }
-=======
-        { "type": "section", "title": "Behaviour", "items": [ "stopBehaviour" ] },
         { "type": "section", "title": "Plugin Options", "items": [ "idleWatchInterval", "debug" ] }
->>>>>>> 8ce71892
     ]
 }